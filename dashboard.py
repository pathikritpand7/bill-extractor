--- conflicted
+++ resolved
@@ -16,23 +16,6 @@
 from langchain_community.vectorstores import Chroma
 from langchain_core.documents import Document
 from langgraph.graph import StateGraph, END
-<<<<<<< HEAD
-from chromadb.config import Settings
-from chromadb import Client
-
-# Initialize Chroma client with DuckDB+Parquet
-chroma_client = Client(Settings(
-    chroma_db_impl="duckdb+parquet",
-    persist_directory=".chromadb"  # optional, persistence folder
-))
-=======
-import warnings
-warnings.filterwarnings(
-    "ignore",
-    message="Chroma init failed: Your system has an unsupported version of sqlite3"
-)
->>>>>>> 4cf2195f
-
 
 # ==============================
 # Setup LLM + DB
